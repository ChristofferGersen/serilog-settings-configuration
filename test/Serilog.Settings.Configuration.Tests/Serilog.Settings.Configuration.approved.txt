--- conflicted
+++ resolved
@@ -43,16 +43,10 @@
         public ConfigurationReaderOptions(Microsoft.Extensions.DependencyModel.DependencyContext? dependencyContext) { }
         public ConfigurationReaderOptions(Serilog.Settings.Configuration.ConfigurationAssemblySource configurationAssemblySource) { }
         public ConfigurationReaderOptions(params System.Reflection.Assembly[] assemblies) { }
-<<<<<<< HEAD
         public bool AllowInternalMethods { get; set; }
         public bool AllowInternalTypes { get; set; }
-        public System.IFormatProvider FormatProvider { get; init; }
-        public System.Action<string, Serilog.Core.LoggingLevelSwitch> OnLevelSwitchCreated { get; init; }
-        public string SectionName { get; init; }
-=======
         public System.IFormatProvider? FormatProvider { get; init; }
         public System.Action<string, Serilog.Core.LoggingLevelSwitch>? OnLevelSwitchCreated { get; init; }
         public string? SectionName { get; init; }
->>>>>>> de583001
     }
 }