﻿<Project Sdk="Microsoft.NET.Sdk">

  <PropertyGroup>
    <TargetFrameworks>net50;netcoreapp3.1;netcoreapp2.1;net452</TargetFrameworks>
    <LangVersion>latest</LangVersion>
    <AssemblyName>Serilog.Settings.Configuration.Tests</AssemblyName>
    <AssemblyOriginatorKeyFile>../../assets/Serilog.snk</AssemblyOriginatorKeyFile>
    <SignAssembly>true</SignAssembly>
    <PublicSign Condition=" '$(OS)' != 'Windows_NT' ">true</PublicSign>
  </PropertyGroup>

  <PropertyGroup Condition="'$(TargetFramework)' == 'net452'">
    <DefineConstants>$(DefineConstants);PRIVATE_BIN</DefineConstants>
  </PropertyGroup>

  <ItemGroup>
    <ProjectReference Include="..\..\src\Serilog.Settings.Configuration\Serilog.Settings.Configuration.csproj" />
    <ProjectReference Include="..\TestDummies\TestDummies.csproj" />
  </ItemGroup>

  <ItemGroup Condition="'$(TargetFramework)' == 'net452'">
    <PackageReference Include="Microsoft.Extensions.Configuration.Json" Version="1.1.2" />
  </ItemGroup>

  <ItemGroup Condition="'$(TargetFramework)' == 'netcoreapp2.1'">
    <PackageReference Include="Microsoft.Extensions.Configuration.Json" Version="2.1.1" />
  </ItemGroup>

  <ItemGroup Condition="'$(TargetFramework)' == 'netcoreapp3.1'">
    <PackageReference Include="Microsoft.Extensions.Configuration.Json" Version="3.1.10" />
  </ItemGroup>

  <ItemGroup Condition="'$(TargetFramework)' == 'net50'">
    <PackageReference Include="Microsoft.Extensions.Configuration.Json" Version="5.0.0" />
  </ItemGroup>

  <ItemGroup>
<<<<<<< HEAD
    <PackageReference Include="Microsoft.NET.Test.Sdk" Version="15.0.0" />
    <PackageReference Include="Serilog.Filters.Expressions" Version="2.0.0" />
=======
    <PackageReference Include="Microsoft.NET.Test.Sdk" Version="16.8.0" />
>>>>>>> aff1d22d
    <PackageReference Include="xunit.runner.visualstudio" Version="2.2.0" />
    <PackageReference Include="xunit" Version="2.2.0" />
  </ItemGroup>
</Project><|MERGE_RESOLUTION|>--- conflicted
+++ resolved
@@ -35,12 +35,8 @@
   </ItemGroup>
 
   <ItemGroup>
-<<<<<<< HEAD
-    <PackageReference Include="Microsoft.NET.Test.Sdk" Version="15.0.0" />
+    <PackageReference Include="Microsoft.NET.Test.Sdk" Version="16.8.0" />
     <PackageReference Include="Serilog.Filters.Expressions" Version="2.0.0" />
-=======
-    <PackageReference Include="Microsoft.NET.Test.Sdk" Version="16.8.0" />
->>>>>>> aff1d22d
     <PackageReference Include="xunit.runner.visualstudio" Version="2.2.0" />
     <PackageReference Include="xunit" Version="2.2.0" />
   </ItemGroup>
