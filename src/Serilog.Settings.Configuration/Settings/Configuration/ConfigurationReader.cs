using System.Reflection;
using System.Runtime.CompilerServices;
using System.Text.RegularExpressions;

using Microsoft.Extensions.Configuration;
using Microsoft.Extensions.Primitives;

using Serilog.Configuration;
using Serilog.Core;
using Serilog.Debugging;
using Serilog.Events;
using Serilog.Settings.Configuration.Assemblies;

namespace Serilog.Settings.Configuration;

class ConfigurationReader : IConfigurationReader
{
    const string LevelSwitchNameRegex = @"^\${0,1}[A-Za-z]+[A-Za-z0-9]*$";

    readonly IConfiguration _section;
    readonly IReadOnlyCollection<Assembly> _configurationAssemblies;
    readonly ResolutionContext _resolutionContext;
    readonly IConfigurationRoot? _configurationRoot;

    public ConfigurationReader(IConfiguration configSection, AssemblyFinder assemblyFinder, ConfigurationReaderOptions readerOptions, IConfiguration? configuration = null)
    {
        _section = configSection ?? throw new ArgumentNullException(nameof(configSection));
        _configurationAssemblies = LoadConfigurationAssemblies(_section, assemblyFinder);
        _resolutionContext = new ResolutionContext(configuration, readerOptions);
        _configurationRoot = configuration as IConfigurationRoot;
    }

    // Used internally for processing nested configuration sections -- see GetMethodCalls below.
    internal ConfigurationReader(IConfiguration configSection, IReadOnlyCollection<Assembly> configurationAssemblies, ResolutionContext resolutionContext)
    {
        _section = configSection ?? throw new ArgumentNullException(nameof(configSection));
        _configurationAssemblies = configurationAssemblies ?? throw new ArgumentNullException(nameof(configurationAssemblies));
        _resolutionContext = resolutionContext ?? throw new ArgumentNullException(nameof(resolutionContext));
        _configurationRoot = resolutionContext.HasAppConfiguration ? resolutionContext.AppConfiguration as IConfigurationRoot : null;
    }

    public void Configure(LoggerConfiguration loggerConfiguration)
    {
        ProcessLevelSwitchDeclarations();
        ProcessFilterSwitchDeclarations();

        ApplyMinimumLevel(loggerConfiguration);
        ApplyEnrichment(loggerConfiguration);
        ApplyFilters(loggerConfiguration);
        ApplyDestructuring(loggerConfiguration);
        ApplySinks(loggerConfiguration);
        ApplyAuditSinks(loggerConfiguration);
    }

    void ProcessFilterSwitchDeclarations()
    {
        var filterSwitchesDirective = _section.GetSection("FilterSwitches");

        foreach (var filterSwitchDeclaration in filterSwitchesDirective.GetChildren())
        {
            var filterSwitch = LoggingFilterSwitchProxy.Create();
            if (filterSwitch == null)
            {
                SelfLog.WriteLine($"FilterSwitches section found, but neither Serilog.Expressions nor Serilog.Filters.Expressions is referenced.");
                break;
            }

            var switchName = filterSwitchDeclaration.Key;
            // switchName must be something like $switch to avoid ambiguities
            if (!IsValidSwitchName(switchName))
            {
                throw new FormatException($"\"{switchName}\" is not a valid name for a Filter Switch declaration. The first character of the name must be a letter or '$' sign, like \"FilterSwitches\" : {{\"$switchName\" : \"{{FilterExpression}}\"}}");
            }

            SetFilterSwitch(throwOnError: true);
            SubscribeToFilterExpressionChanges();

            _resolutionContext.AddFilterSwitch(switchName, filterSwitch);

            void SubscribeToFilterExpressionChanges()
            {
                ChangeToken.OnChange(filterSwitchDeclaration.GetReloadToken, () => SetFilterSwitch(throwOnError: false));
            }

            void SetFilterSwitch(bool throwOnError)
            {
                var filterExpr = filterSwitchDeclaration.Value;
                if (string.IsNullOrWhiteSpace(filterExpr))
                {
                    filterSwitch.Expression = null;
                    return;
                }

                try
                {
                    filterSwitch.Expression = filterExpr;
                }
                catch (Exception e)
                {
                    var errMsg = $"The expression '{filterExpr}' is invalid filter expression: {e.Message}.";
                    if (throwOnError)
                    {
                        throw new InvalidOperationException(errMsg, e);
                    }

                    SelfLog.WriteLine(errMsg);
                }
            }
        }
    }

    void ProcessLevelSwitchDeclarations()
    {
        var levelSwitchesDirective = _section.GetSection("LevelSwitches");
        foreach (var levelSwitchDeclaration in levelSwitchesDirective.GetChildren())
        {
            var switchName = levelSwitchDeclaration.Key;
            var switchInitialLevel = levelSwitchDeclaration.Value;
            // switchName must be something like $switch to avoid ambiguities
            if (!IsValidSwitchName(switchName))
            {
                throw new FormatException($"\"{switchName}\" is not a valid name for a Level Switch declaration. The first character of the name must be a letter or '$' sign, like \"LevelSwitches\" : {{\"$switchName\" : \"InitialLevel\"}}");
            }

            LoggingLevelSwitch newSwitch;
            if (string.IsNullOrEmpty(switchInitialLevel))
            {
                newSwitch = new LoggingLevelSwitch();
            }
            else
            {
                var initialLevel = ParseLogEventLevel(switchInitialLevel!);
                newSwitch = new LoggingLevelSwitch(initialLevel);
            }

            SubscribeToLoggingLevelChanges(levelSwitchDeclaration, newSwitch);

            // make them available later on when resolving argument values
            var referenceName = _resolutionContext.AddLevelSwitch(switchName, newSwitch);
            _resolutionContext.ReaderOptions.OnLevelSwitchCreated?.Invoke(referenceName, newSwitch);
        }
    }

    void ApplyMinimumLevel(LoggerConfiguration loggerConfiguration)
    {
        var minimumLevelDirective = _section.GetSection("MinimumLevel");

        IConfigurationSection? defaultMinLevelDirective = GetDefaultMinLevelDirective();
        if (defaultMinLevelDirective?.Value != null)
        {
            ApplyMinimumLevelConfiguration(defaultMinLevelDirective, (configuration, levelSwitch) => configuration.ControlledBy(levelSwitch));
        }

        var minLevelControlledByDirective = minimumLevelDirective.GetSection("ControlledBy");
        if (minLevelControlledByDirective.Value != null)
        {
            var globalMinimumLevelSwitch = _resolutionContext.LookUpLevelSwitchByName(minLevelControlledByDirective.Value);
            // not calling ApplyMinimumLevel local function because here we have a reference to a LogLevelSwitch already
            loggerConfiguration.MinimumLevel.ControlledBy(globalMinimumLevelSwitch);
        }

        foreach (var overrideDirective in minimumLevelDirective.GetSection("Override").GetChildren())
        {
            var overridePrefix = overrideDirective.Key;
            var overridenLevelOrSwitch = overrideDirective.Value;
            if (Enum.TryParse(overridenLevelOrSwitch, out LogEventLevel _))
            {
                ApplyMinimumLevelConfiguration(overrideDirective, (configuration, levelSwitch) =>
                {
                    configuration.Override(overridePrefix, levelSwitch);
                    _resolutionContext.ReaderOptions.OnLevelSwitchCreated?.Invoke(overridePrefix, levelSwitch);
                });
            }
            else if (!string.IsNullOrEmpty(overridenLevelOrSwitch))
            {
                var overrideSwitch = _resolutionContext.LookUpLevelSwitchByName(overridenLevelOrSwitch!);
                // not calling ApplyMinimumLevel local function because here we have a reference to a LogLevelSwitch already
                loggerConfiguration.MinimumLevel.Override(overridePrefix, overrideSwitch);
            }
        }

        void ApplyMinimumLevelConfiguration(IConfigurationSection directive, Action<LoggerMinimumLevelConfiguration, LoggingLevelSwitch> applyConfigAction)
        {
            var minimumLevel = ParseLogEventLevel(directive.Value!);

            var levelSwitch = new LoggingLevelSwitch(minimumLevel);
            applyConfigAction(loggerConfiguration.MinimumLevel, levelSwitch);

            SubscribeToLoggingLevelChanges(directive, levelSwitch);
        }

        IConfigurationSection? GetDefaultMinLevelDirective()
        {
            var defaultLevelDirective = minimumLevelDirective.GetSection("Default");
            if (_configurationRoot != null && minimumLevelDirective.Value != null && defaultLevelDirective.Value != null)
            {
                foreach (var provider in _configurationRoot.Providers.Reverse())
                {
                    if (provider.TryGet(minimumLevelDirective.Path, out _))
                    {
                        return _configurationRoot.GetSection(minimumLevelDirective.Path);
                    }

                    if (provider.TryGet(defaultLevelDirective.Path, out _))
                    {
                        return _configurationRoot.GetSection(defaultLevelDirective.Path);
                    }
                }

                return null;
            }

            return minimumLevelDirective.Value != null ? minimumLevelDirective : minimumLevelDirective.GetSection("Default");
        }
    }

    void SubscribeToLoggingLevelChanges(IConfigurationSection levelSection, LoggingLevelSwitch levelSwitch)
    {
        ChangeToken.OnChange(
            levelSection.GetReloadToken,
            () =>
            {
                if (Enum.TryParse(levelSection.Value, out LogEventLevel minimumLevel))
                    levelSwitch.MinimumLevel = minimumLevel;
                else
                    SelfLog.WriteLine($"The value {levelSection.Value} is not a valid Serilog level.");
            });
    }

    void ApplyFilters(LoggerConfiguration loggerConfiguration)
    {
        var filterDirective = _section.GetSection("Filter");
        if (filterDirective.GetChildren().Any())
        {
            var methodCalls = GetMethodCalls(filterDirective);
            CallConfigurationMethods(methodCalls, FindFilterConfigurationMethods(_configurationAssemblies, _resolutionContext.ReaderOptions.AllowInternalTypes, _resolutionContext.ReaderOptions.AllowInternalMethods), loggerConfiguration.Filter);
        }
    }

    void ApplyDestructuring(LoggerConfiguration loggerConfiguration)
    {
        var destructureDirective = _section.GetSection("Destructure");
        if (destructureDirective.GetChildren().Any())
        {
            var methodCalls = GetMethodCalls(destructureDirective);
            CallConfigurationMethods(methodCalls, FindDestructureConfigurationMethods(_configurationAssemblies, _resolutionContext.ReaderOptions.AllowInternalTypes, _resolutionContext.ReaderOptions.AllowInternalMethods), loggerConfiguration.Destructure);
        }
    }

    void ApplySinks(LoggerConfiguration loggerConfiguration)
    {
        var writeToDirective = _section.GetSection("WriteTo");
        if (writeToDirective.GetChildren().Any())
        {
            var methodCalls = GetMethodCalls(writeToDirective);
            CallConfigurationMethods(methodCalls, FindSinkConfigurationMethods(_configurationAssemblies, _resolutionContext.ReaderOptions.AllowInternalTypes, _resolutionContext.ReaderOptions.AllowInternalMethods), loggerConfiguration.WriteTo);
        }
    }

    void ApplyAuditSinks(LoggerConfiguration loggerConfiguration)
    {
        var auditToDirective = _section.GetSection("AuditTo");
        if (auditToDirective.GetChildren().Any())
        {
            var methodCalls = GetMethodCalls(auditToDirective);
            CallConfigurationMethods(methodCalls, FindAuditSinkConfigurationMethods(_configurationAssemblies, _resolutionContext.ReaderOptions.AllowInternalTypes, _resolutionContext.ReaderOptions.AllowInternalMethods), loggerConfiguration.AuditTo);
        }
    }

    void IConfigurationReader.ApplySinks(LoggerSinkConfiguration loggerSinkConfiguration)
    {
        var methodCalls = GetMethodCalls(_section);
        CallConfigurationMethods(methodCalls, FindSinkConfigurationMethods(_configurationAssemblies, _resolutionContext.ReaderOptions.AllowInternalTypes, _resolutionContext.ReaderOptions.AllowInternalMethods), loggerSinkConfiguration);
    }

    void IConfigurationReader.ApplyEnrichment(LoggerEnrichmentConfiguration loggerEnrichmentConfiguration)
    {
        var methodCalls = GetMethodCalls(_section);
        CallConfigurationMethods(methodCalls, FindEventEnricherConfigurationMethods(_configurationAssemblies, _resolutionContext.ReaderOptions.AllowInternalTypes, _resolutionContext.ReaderOptions.AllowInternalMethods), loggerEnrichmentConfiguration);
    }

    void ApplyEnrichment(LoggerConfiguration loggerConfiguration)
    {
        var enrichDirective = _section.GetSection("Enrich");
        if (enrichDirective.GetChildren().Any())
        {
            var methodCalls = GetMethodCalls(enrichDirective);
            CallConfigurationMethods(methodCalls, FindEventEnricherConfigurationMethods(_configurationAssemblies, _resolutionContext.ReaderOptions.AllowInternalTypes, _resolutionContext.ReaderOptions.AllowInternalMethods), loggerConfiguration.Enrich);
        }

        var propertiesDirective = _section.GetSection("Properties");
        if (propertiesDirective.GetChildren().Any())
        {
            foreach (var enrichPropertyDirective in propertiesDirective.GetChildren())
            {
                // Null is an acceptable value here; annotations on Serilog need updating.
                loggerConfiguration.Enrich.WithProperty(enrichPropertyDirective.Key, enrichPropertyDirective.Value!);
            }
        }
    }

    internal ILookup<string, Dictionary<string, IConfigurationArgumentValue>> GetMethodCalls(IConfiguration directive)
    {
        var children = directive.GetChildren().ToList();

        var result =
            (from child in children
             where child.Value != null // Plain string
             select new { Name = child.Value, Args = new Dictionary<string, IConfigurationArgumentValue>() })
                 .Concat(
            (from child in children
             where child.Value == null
             let name = GetSectionName(child)
             let callArgs = (from argument in child.GetSection("Args").GetChildren()
                             select new
                             {
                                 Name = argument.Key,
                                 Value = GetArgumentValue(argument, _configurationAssemblies)
                             }).ToDictionary(p => p.Name, p => p.Value)
             select new { Name = name, Args = callArgs }))
                 .ToLookup(p => p.Name, p => p.Args);

        return result;

        static string GetSectionName(IConfigurationSection s)
        {
            var name = s.GetSection("Name");
            if (name.Value == null)
                throw new InvalidOperationException($"The configuration value in {name.Path} has no 'Name' element.");

            return name.Value;
        }
    }

    internal static IConfigurationArgumentValue GetArgumentValue(IConfigurationSection argumentSection, IReadOnlyCollection<Assembly> configurationAssemblies)
    {
        IConfigurationArgumentValue argumentValue;

        // Reject configurations where an element has both scalar and complex
        // values as a result of reading multiple configuration sources.
        if (argumentSection.Value != null && argumentSection.GetChildren().Any())
            throw new InvalidOperationException(
                $"The value for the argument '{argumentSection.Path}' is assigned different value " +
                "types in more than one configuration source. Ensure all configurations consistently " +
                "use either a scalar (int, string, boolean) or a complex (array, section, list, " +
                "POCO, etc.) type for this argument value.");

        if (argumentSection.Value != null)
        {
            argumentValue = new StringArgumentValue(argumentSection.Value);
        }
        else
        {
            argumentValue = new ObjectArgumentValue(argumentSection, configurationAssemblies);
        }

        return argumentValue;
    }

    static IReadOnlyCollection<Assembly> LoadConfigurationAssemblies(IConfiguration section, AssemblyFinder assemblyFinder)
    {
        var serilogAssembly = typeof(ILogger).Assembly;
<<<<<<< HEAD
        var assemblies = new HashSet<Assembly> { serilogAssembly };
=======
        var assemblies = new Dictionary<string, Assembly> { [serilogAssembly.FullName!] = serilogAssembly };
>>>>>>> 246920ea

        var usingSection = section.GetSection("Using");
        if (usingSection.GetChildren().Any())
        {
            foreach (var simpleName in usingSection.GetChildren().Select(c => c.Value))
            {
                if (string.IsNullOrWhiteSpace(simpleName))
                    throw new InvalidOperationException(
                        $"A zero-length or whitespace assembly name was supplied to a {usingSection.Path} configuration statement.");

                var assembly = Assembly.Load(new AssemblyName(simpleName));
<<<<<<< HEAD
                assemblies.Add(assembly);
=======
                if (!assemblies.ContainsKey(assembly.FullName!))
                    assemblies.Add(assembly.FullName!, assembly);
>>>>>>> 246920ea
            }
        }

        foreach (var assemblyName in assemblyFinder.FindAssembliesContainingName("serilog"))
        {
            var assumed = Assembly.Load(assemblyName);
<<<<<<< HEAD
            assemblies.Add(assumed);
=======
            if (assumed != null && !assemblies.ContainsKey(assumed.FullName!))
                assemblies.Add(assumed.FullName!, assumed);
>>>>>>> 246920ea
        }

        if (assemblies.Count == 1)
        {
            var message = $"""
                No {usingSection.Path} configuration section is defined and no Serilog assemblies were found.
                This is most likely because the application is published as single-file.
                Either add a {usingSection.Path} section or explicitly specify assemblies that contains sinks and other types through the reader options. For example:
                var options = new ConfigurationReaderOptions(typeof(ConsoleLoggerConfigurationExtensions).Assembly, typeof(SerilogExpression).Assembly);
                new LoggerConfiguration().ReadFrom.Configuration(configuration, options);
                """;
            throw new InvalidOperationException(message);
        }

        return assemblies;
    }

    void CallConfigurationMethods(ILookup<string, Dictionary<string, IConfigurationArgumentValue>> methods, IReadOnlyCollection<MethodInfo> configurationMethods, object receiver)
    {
        foreach (var method in methods.SelectMany(g => g.Select(x => new { g.Key, Value = x })))
        {
            var methodInfo = SelectConfigurationMethod(configurationMethods, method.Key, method.Value.Keys.ToList());

            if (methodInfo != null)
            {
                var call = (from p in methodInfo.GetParameters().Skip(1)
                            let directive = method.Value.FirstOrDefault(s => ParameterNameMatches(p.Name, s.Key))
                            select directive.Key == null
                                ? GetImplicitValueForNotSpecifiedKey(p, methodInfo)
                                : directive.Value.ConvertTo(p.ParameterType, _resolutionContext)).ToList();

                call.Insert(0, receiver);
                methodInfo.Invoke(null, call.ToArray());
            }
        }
    }

    static bool HasImplicitValueWhenNotSpecified(ParameterInfo paramInfo)
    {
        return paramInfo.HasDefaultValue
           // parameters of type IConfiguration are implicitly populated with provided Configuration
           || paramInfo.ParameterType == typeof(IConfiguration);
    }

    object? GetImplicitValueForNotSpecifiedKey(ParameterInfo parameter, MethodInfo methodToInvoke)
    {
        if (!HasImplicitValueWhenNotSpecified(parameter))
        {
            throw new InvalidOperationException("GetImplicitValueForNotSpecifiedKey() should only be called for parameters for which HasImplicitValueWhenNotSpecified() is true. " +
                                                "This means something is wrong in the Serilog.Settings.Configuration code.");
        }

        if (parameter.ParameterType == typeof(IConfiguration))
        {
            if (_resolutionContext.HasAppConfiguration)
            {
                return _resolutionContext.AppConfiguration;
            }
            if (parameter.HasDefaultValue)
            {
                return parameter.DefaultValue;
            }

            throw new InvalidOperationException("Trying to invoke a configuration method accepting a `IConfiguration` argument. " +
                                                          $"This is not supported when only a `IConfigSection` has been provided. (method '{methodToInvoke}')");
        }

        return parameter.DefaultValue;
    }

    internal static MethodInfo? SelectConfigurationMethod(IReadOnlyCollection<MethodInfo> candidateMethods, string name, IReadOnlyCollection<string> suppliedArgumentNames)
    {
        // Per issue #111, it is safe to use case-insensitive matching on argument names. The CLR doesn't permit this type
        // of overloading, and the Microsoft.Extensions.Configuration keys are case-insensitive (case is preserved with some
        // config sources, but key-matching is case-insensitive and case-preservation does not appear to be guaranteed).
        var selectedMethod = candidateMethods
            .Where(m => m.Name == name)
            .Where(m => m.GetParameters()
                        .Skip(1)
                        .All(p => HasImplicitValueWhenNotSpecified(p) ||
                                  ParameterNameMatches(p.Name, suppliedArgumentNames)))
            .OrderByDescending(m =>
            {
                var matchingArgs = m.GetParameters().Where(p => ParameterNameMatches(p.Name, suppliedArgumentNames)).ToList();

                // Prefer the configuration method with most number of matching arguments and of those the ones with
                // the most string type parameters to predict best match with least type casting
                return new Tuple<int, int>(
                    matchingArgs.Count,
                    matchingArgs.Count(p => p.ParameterType == typeof(string)));
            })
            .FirstOrDefault();

        if (selectedMethod == null)
        {
            var methodsByName = candidateMethods
                .Where(m => m.Name == name)
                .Select(m => $"{m.Name}({string.Join(", ", m.GetParameters().Skip(1).Select(p => p.Name))})")
                .ToList();

            if (!methodsByName.Any())
            {
                if (candidateMethods.Any())
                {
                    SelfLog.WriteLine($"Unable to find a method called {name}. Candidate methods are:{Environment.NewLine}{string.Join(Environment.NewLine, candidateMethods)}");
                }
                else
                {
                    SelfLog.WriteLine($"Unable to find a method called {name}. No candidates found.");
                }
            }
            else
            {
                SelfLog.WriteLine($"Unable to find a method called {name} "
                + (suppliedArgumentNames.Any()
                    ? "for supplied arguments: " + string.Join(", ", suppliedArgumentNames)
                    : "with no supplied arguments")
                + ". Candidate methods are:"
                + Environment.NewLine
                + string.Join(Environment.NewLine, methodsByName));
            }
        }
        return selectedMethod;
    }

    static bool ParameterNameMatches(string? actualParameterName, string suppliedName)
    {
        return suppliedName.Equals(actualParameterName, StringComparison.OrdinalIgnoreCase);
    }

    static bool ParameterNameMatches(string? actualParameterName, IEnumerable<string> suppliedNames)
    {
        return suppliedNames.Any(s => ParameterNameMatches(actualParameterName, s));
    }

    static IReadOnlyCollection<MethodInfo> FindSinkConfigurationMethods(IReadOnlyCollection<Assembly> configurationAssemblies, bool allowInternalTypes, bool allowInternalMethods)
    {
        var found = FindConfigurationExtensionMethods(configurationAssemblies, typeof(LoggerSinkConfiguration), allowInternalTypes, allowInternalMethods);
        if (configurationAssemblies.Contains(typeof(LoggerSinkConfiguration).GetTypeInfo().Assembly))
            found.AddRange(SurrogateConfigurationMethods.WriteTo);

        return found;
    }

    static IReadOnlyCollection<MethodInfo> FindAuditSinkConfigurationMethods(IReadOnlyCollection<Assembly> configurationAssemblies, bool allowInternalTypes, bool allowInternalMethods)
    {
        var found = FindConfigurationExtensionMethods(configurationAssemblies, typeof(LoggerAuditSinkConfiguration), allowInternalTypes, allowInternalMethods);
        if (configurationAssemblies.Contains(typeof(LoggerAuditSinkConfiguration).GetTypeInfo().Assembly))
            found.AddRange(SurrogateConfigurationMethods.AuditTo);
        return found;
    }

    static IReadOnlyCollection<MethodInfo> FindFilterConfigurationMethods(IReadOnlyCollection<Assembly> configurationAssemblies, bool allowInternalTypes, bool allowInternalMethods)
    {
        var found = FindConfigurationExtensionMethods(configurationAssemblies, typeof(LoggerFilterConfiguration), allowInternalTypes, allowInternalMethods);
        if (configurationAssemblies.Contains(typeof(LoggerFilterConfiguration).GetTypeInfo().Assembly))
            found.AddRange(SurrogateConfigurationMethods.Filter);

        return found;
    }

    static IReadOnlyCollection<MethodInfo> FindDestructureConfigurationMethods(IReadOnlyCollection<Assembly> configurationAssemblies, bool allowInternalTypes, bool allowInternalMethods)
    {
        var found = FindConfigurationExtensionMethods(configurationAssemblies, typeof(LoggerDestructuringConfiguration), allowInternalTypes, allowInternalMethods);
        if (configurationAssemblies.Contains(typeof(LoggerDestructuringConfiguration).GetTypeInfo().Assembly))
            found.AddRange(SurrogateConfigurationMethods.Destructure);

        return found;
    }

    static IReadOnlyCollection<MethodInfo> FindEventEnricherConfigurationMethods(IReadOnlyCollection<Assembly> configurationAssemblies, bool allowInternalTypes, bool allowInternalMethods)
    {
        var found = FindConfigurationExtensionMethods(configurationAssemblies, typeof(LoggerEnrichmentConfiguration), allowInternalTypes, allowInternalMethods);
        if (configurationAssemblies.Contains(typeof(LoggerEnrichmentConfiguration).GetTypeInfo().Assembly))
            found.AddRange(SurrogateConfigurationMethods.Enrich);

        return found;
    }

    static List<MethodInfo> FindConfigurationExtensionMethods(IReadOnlyCollection<Assembly> configurationAssemblies, Type configType, bool allowInternalTypes, bool allowInternalMethods)
    {
        // ExtensionAttribute can be polyfilled to support extension methods
        static bool HasCustomExtensionAttribute(MethodInfo m)
        {
            try
            {
                return m.CustomAttributes.Any(a => a.AttributeType.FullName == "System.Runtime.CompilerServices.ExtensionAttribute");
            }
            catch (CustomAttributeFormatException)
            {
                return false;
            }
        }

        return configurationAssemblies
            .SelectMany(a => (allowInternalTypes ? a.GetTypes() : a.ExportedTypes)
                .Select(t => t.GetTypeInfo())
                .Where(t => t.IsSealed && t.IsAbstract && !t.IsNested && (t.IsPublic || allowInternalTypes && !t.IsVisible)))
            .SelectMany(t => t.DeclaredMethods)
            .Where(m => m.IsStatic && (m.IsPublic || allowInternalMethods && m.IsAssembly) && (m.IsDefined(typeof(ExtensionAttribute), false) || HasCustomExtensionAttribute(m)))
            .Where(m => m.GetParameters()[0].ParameterType == configType)
            .ToList();
    }

    internal static bool IsValidSwitchName(string input)
    {
        return Regex.IsMatch(input, LevelSwitchNameRegex);
    }

    static LogEventLevel ParseLogEventLevel(string value)
    {
        if (!Enum.TryParse(value, ignoreCase: true, out LogEventLevel parsedLevel))
            throw new InvalidOperationException($"The value {value} is not a valid Serilog level.");
        return parsedLevel;
    }
}<|MERGE_RESOLUTION|>--- conflicted
+++ resolved
@@ -360,11 +360,7 @@
     static IReadOnlyCollection<Assembly> LoadConfigurationAssemblies(IConfiguration section, AssemblyFinder assemblyFinder)
     {
         var serilogAssembly = typeof(ILogger).Assembly;
-<<<<<<< HEAD
-        var assemblies = new HashSet<Assembly> { serilogAssembly };
-=======
         var assemblies = new Dictionary<string, Assembly> { [serilogAssembly.FullName!] = serilogAssembly };
->>>>>>> 246920ea
 
         var usingSection = section.GetSection("Using");
         if (usingSection.GetChildren().Any())
@@ -376,24 +372,16 @@
                         $"A zero-length or whitespace assembly name was supplied to a {usingSection.Path} configuration statement.");
 
                 var assembly = Assembly.Load(new AssemblyName(simpleName));
-<<<<<<< HEAD
-                assemblies.Add(assembly);
-=======
                 if (!assemblies.ContainsKey(assembly.FullName!))
                     assemblies.Add(assembly.FullName!, assembly);
->>>>>>> 246920ea
             }
         }
 
         foreach (var assemblyName in assemblyFinder.FindAssembliesContainingName("serilog"))
         {
             var assumed = Assembly.Load(assemblyName);
-<<<<<<< HEAD
-            assemblies.Add(assumed);
-=======
             if (assumed != null && !assemblies.ContainsKey(assumed.FullName!))
                 assemblies.Add(assumed.FullName!, assumed);
->>>>>>> 246920ea
         }
 
         if (assemblies.Count == 1)
