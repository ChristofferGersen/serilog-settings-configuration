﻿using System;
using System.Collections.Generic;
using System.Linq;
using System.Reflection;
using System.Runtime.CompilerServices;
using Microsoft.Extensions.Configuration;
using Microsoft.Extensions.DependencyModel;
using Microsoft.Extensions.Primitives;

using Serilog.Configuration;
using Serilog.Core;
using Serilog.Debugging;
using Serilog.Events;
using System.Linq.Expressions;
using System.Text.RegularExpressions;

namespace Serilog.Settings.Configuration
{
    class ConfigurationReader : IConfigurationReader
    {
        const string LevelSwitchNameRegex = @"^\$[A-Za-z]+[A-Za-z0-9]*$";

        static IConfiguration _configuration;

        readonly IConfigurationSection _section;
        readonly DependencyContext _dependencyContext;
        readonly IReadOnlyCollection<Assembly> _configurationAssemblies;

        public ConfigurationReader(IConfiguration configuration, DependencyContext dependencyContext)
        {
            _configuration = configuration ?? throw new ArgumentNullException(nameof(configuration));
            _section = configuration.GetSection(ConfigurationLoggerConfigurationExtensions.DefaultSectionName);
            _dependencyContext = dependencyContext;
            _configurationAssemblies = LoadConfigurationAssemblies();
        }

        // Generally the initial call should use IConfiguration rather than IConfigurationSection, otherwise
        // IConfiguration parameters in the target methods will not be populated.
        ConfigurationReader(IConfigurationSection configSection, DependencyContext dependencyContext)
        {
            _section = configSection ?? throw new ArgumentNullException(nameof(configSection));
            _dependencyContext = dependencyContext;
            _configurationAssemblies = LoadConfigurationAssemblies();
        }

        // Used internally for processing nested configuration sections -- see GetMethodCalls below.
        internal ConfigurationReader(IConfigurationSection configSection, IReadOnlyCollection<Assembly> configurationAssemblies, DependencyContext dependencyContext)
        {
            _section = configSection ?? throw new ArgumentNullException(nameof(configSection));
            _dependencyContext = dependencyContext;
            _configurationAssemblies = configurationAssemblies ?? throw new ArgumentNullException(nameof(configurationAssemblies));
        }

        public void Configure(LoggerConfiguration loggerConfiguration)
        {
            var declaredLevelSwitches = ProcessLevelSwitchDeclarations();
            ApplyMinimumLevel(loggerConfiguration, declaredLevelSwitches);
            ApplyEnrichment(loggerConfiguration, declaredLevelSwitches);
            ApplyFilters(loggerConfiguration, declaredLevelSwitches);
            ApplyDestructuring(loggerConfiguration, declaredLevelSwitches);
            ApplySinks(loggerConfiguration, declaredLevelSwitches);
            ApplyAuditSinks(loggerConfiguration, declaredLevelSwitches);
        }

        IReadOnlyDictionary<string, LoggingLevelSwitch> ProcessLevelSwitchDeclarations()
        {
            var levelSwitchesDirective = _section.GetSection("LevelSwitches");
            var namedSwitches = new Dictionary<string, LoggingLevelSwitch>();
            foreach (var levelSwitchDeclaration in levelSwitchesDirective.GetChildren())
            {
                var switchName = levelSwitchDeclaration.Key;
                var switchInitialLevel = levelSwitchDeclaration.Value;
                // switchName must be something like $switch to avoid ambiguities
                if (!IsValidSwitchName(switchName))
                {
                    throw new FormatException($"\"{switchName}\" is not a valid name for a Level Switch declaration. Level switch must be declared with a '$' sign, like \"LevelSwitches\" : {{\"$switchName\" : \"InitialLevel\"}}");
                }
                LoggingLevelSwitch newSwitch;
                if (string.IsNullOrEmpty(switchInitialLevel))
                {
                    newSwitch = new LoggingLevelSwitch();
                }
                else
                {
                    var initialLevel = ParseLogEventLevel(switchInitialLevel);
                    newSwitch = new LoggingLevelSwitch(initialLevel);
                }
                namedSwitches.Add(switchName, newSwitch);
            }
            return namedSwitches;
        }

        void ApplyMinimumLevel(LoggerConfiguration loggerConfiguration, IReadOnlyDictionary<string, LoggingLevelSwitch> declaredLevelSwitches)
        {
            var minimumLevelDirective = _section.GetSection("MinimumLevel");

            var defaultMinLevelDirective = minimumLevelDirective.Value != null ? minimumLevelDirective : minimumLevelDirective.GetSection("Default");
            if (defaultMinLevelDirective.Value != null)
            {
                ApplyMinimumLevel(defaultMinLevelDirective, (configuration, levelSwitch) => configuration.ControlledBy(levelSwitch));
            }

            var minLevelControlledByDirective = minimumLevelDirective.GetSection("ControlledBy");
            if (minLevelControlledByDirective.Value != null)
            {
                var globalMinimumLevelSwitch = declaredLevelSwitches.LookUpSwitchByName(minLevelControlledByDirective.Value);
                // not calling ApplyMinimumLevel local function because here we have a reference to a LogLevelSwitch already
                loggerConfiguration.MinimumLevel.ControlledBy(globalMinimumLevelSwitch);
            }

            foreach (var overrideDirective in minimumLevelDirective.GetSection("Override").GetChildren())
            {
                var overridePrefix = overrideDirective.Key;
                var overridenLevelOrSwitch = overrideDirective.Value;
                if (Enum.TryParse(overridenLevelOrSwitch, out LogEventLevel _))
                {
                    ApplyMinimumLevel(overrideDirective, (configuration, levelSwitch) => configuration.Override(overridePrefix, levelSwitch));
                }
                else
                {
                    var overrideSwitch = declaredLevelSwitches.LookUpSwitchByName(overridenLevelOrSwitch);
                    // not calling ApplyMinimumLevel local function because here we have a reference to a LogLevelSwitch already
                    loggerConfiguration.MinimumLevel.Override(overridePrefix, overrideSwitch);
                }
            }

            void ApplyMinimumLevel(IConfigurationSection directive, Action<LoggerMinimumLevelConfiguration, LoggingLevelSwitch> applyConfigAction)
            {
                var minimumLevel = ParseLogEventLevel(directive.Value);

                var levelSwitch = new LoggingLevelSwitch(minimumLevel);
                applyConfigAction(loggerConfiguration.MinimumLevel, levelSwitch);

                ChangeToken.OnChange(
                    directive.GetReloadToken,
                    () =>
                    {
                        if (Enum.TryParse(directive.Value, out minimumLevel))
                            levelSwitch.MinimumLevel = minimumLevel;
                        else
                            SelfLog.WriteLine($"The value {directive.Value} is not a valid Serilog level.");
                    });
            }
        }

        void ApplyFilters(LoggerConfiguration loggerConfiguration, IReadOnlyDictionary<string, LoggingLevelSwitch> declaredLevelSwitches)
        {
            var filterDirective = _section.GetSection("Filter");
            if (filterDirective.GetChildren().Any())
            {
                var methodCalls = GetMethodCalls(filterDirective);
                CallConfigurationMethods(methodCalls, FindFilterConfigurationMethods(_configurationAssemblies), loggerConfiguration.Filter, declaredLevelSwitches);
            }
        }

        void ApplyDestructuring(LoggerConfiguration loggerConfiguration, IReadOnlyDictionary<string, LoggingLevelSwitch> declaredLevelSwitches)
        {
            var filterDirective = _section.GetSection("Destructure");
            if(filterDirective.GetChildren().Any())
            {
                var methodCalls = GetMethodCalls(filterDirective);
                CallConfigurationMethods(methodCalls, FindDestructureConfigurationMethods(_configurationAssemblies), loggerConfiguration.Destructure, declaredLevelSwitches);
            }
        }

        void ApplySinks(LoggerConfiguration loggerConfiguration, IReadOnlyDictionary<string, LoggingLevelSwitch> declaredLevelSwitches)
        {
            var writeToDirective = _section.GetSection("WriteTo");
            if (writeToDirective.GetChildren().Any())
            {
                var methodCalls = GetMethodCalls(writeToDirective);
                CallConfigurationMethods(methodCalls, FindSinkConfigurationMethods(_configurationAssemblies), loggerConfiguration.WriteTo, declaredLevelSwitches);
            }
        }

        void ApplyAuditSinks(LoggerConfiguration loggerConfiguration, IReadOnlyDictionary<string, LoggingLevelSwitch> declaredLevelSwitches)
        {
            var auditToDirective = _section.GetSection("AuditTo");
            if (auditToDirective.GetChildren().Any())
            {
                var methodCalls = GetMethodCalls(auditToDirective);
                CallConfigurationMethods(methodCalls, FindAuditSinkConfigurationMethods(_configurationAssemblies), loggerConfiguration.AuditTo, declaredLevelSwitches);
            }
        }

        void IConfigurationReader.ApplySinks(LoggerSinkConfiguration loggerSinkConfiguration, IReadOnlyDictionary<string, LoggingLevelSwitch> declaredLevelSwitches)
        {
            var methodCalls = GetMethodCalls(_section);
            CallConfigurationMethods(methodCalls, FindSinkConfigurationMethods(_configurationAssemblies), loggerSinkConfiguration, declaredLevelSwitches);
        }

        void ApplyEnrichment(LoggerConfiguration loggerConfiguration, IReadOnlyDictionary<string, LoggingLevelSwitch> declaredLevelSwitches)
        {
            var enrichDirective = _section.GetSection("Enrich");
            if (enrichDirective.GetChildren().Any())
            {
                var methodCalls = GetMethodCalls(enrichDirective);
                CallConfigurationMethods(methodCalls, FindEventEnricherConfigurationMethods(_configurationAssemblies), loggerConfiguration.Enrich, declaredLevelSwitches);
            }

            var propertiesDirective = _section.GetSection("Properties");
            if (propertiesDirective.GetChildren().Any())
            {
                foreach (var enrichProperyDirective in propertiesDirective.GetChildren())
                {
                    loggerConfiguration.Enrich.WithProperty(enrichProperyDirective.Key, enrichProperyDirective.Value);
                }
            }
        }

        internal ILookup<string, Dictionary<string, IConfigurationArgumentValue>> GetMethodCalls(IConfigurationSection directive)
        {
            var children = directive.GetChildren().ToList();

            var result =
                (from child in children
                 where child.Value != null // Plain string
                 select new { Name = child.Value, Args = new Dictionary<string, IConfigurationArgumentValue>() })
                     .Concat(
                (from child in children
                 where child.Value == null
                 let name = GetSectionName(child)
                 let callArgs = (from argument in child.GetSection("Args").GetChildren()
                                 select new {
                                     Name = argument.Key,
                                     Value = GetArgumentValue(argument) }).ToDictionary(p => p.Name, p => p.Value)
                 select new { Name = name, Args = callArgs }))
                     .ToLookup(p => p.Name, p => p.Args);

            return result;

            IConfigurationArgumentValue GetArgumentValue(IConfigurationSection argumentSection)
            {
                IConfigurationArgumentValue argumentValue;

                // Reject configurations where an element has both scalar and complex
                // values as a result of reading multiple configuration sources.
                if (argumentSection.Value != null && argumentSection.GetChildren().Any())
                    throw new InvalidOperationException(
                        $"The value for the argument '{argumentSection.Path}' is assigned different value " +
                        "types in more than one configuration source. Ensure all configurations consistently " +
                        "use either a scalar (int, string, boolean) or a complex (array, section, list, " +
                        "POCO, etc.) type for this argument value.");

                if (argumentSection.Value != null)
                {
                    argumentValue = new StringArgumentValue(() => argumentSection.Value, argumentSection.GetReloadToken);
                }
                else
                {
                    argumentValue = new ObjectArgumentValue(argumentSection, _configurationAssemblies, _dependencyContext);
                }

                return argumentValue;
            }

            string GetSectionName(IConfigurationSection s)
            {
                var name = s.GetSection("Name");
                if (name.Value == null)
                    throw new InvalidOperationException($"The configuration value in {name.Path} has no 'Name' element.");

                return name.Value;
            }
        }

        IReadOnlyCollection<Assembly> LoadConfigurationAssemblies()
        {
            var assemblies = new Dictionary<string, Assembly>();

            var usingSection = _section.GetSection("Using");
            if (usingSection.GetChildren().Any())
            {
                foreach (var simpleName in usingSection.GetChildren().Select(c => c.Value))
                {
                    if (string.IsNullOrWhiteSpace(simpleName))
                        throw new InvalidOperationException(
                            "A zero-length or whitespace assembly name was supplied to a Serilog.Using configuration statement.");

                    var assembly = Assembly.Load(new AssemblyName(simpleName));
                    if (!assemblies.ContainsKey(assembly.FullName))
                        assemblies.Add(assembly.FullName, assembly);
                }
            }

            foreach (var assemblyName in GetSerilogConfigurationAssemblies())
            {
                var assumed = Assembly.Load(assemblyName);
                if (assumed != null && !assemblies.ContainsKey(assumed.FullName))
                    assemblies.Add(assumed.FullName, assumed);
            }

            return assemblies.Values.ToList().AsReadOnly();
        }

        AssemblyName[] GetSerilogConfigurationAssemblies()
        {
            // ReSharper disable once RedundantAssignment
            var query = Enumerable.Empty<AssemblyName>();
            var filter = new Func<string, bool>(name => name != null && name.ToLowerInvariant().Contains("serilog"));

            if (_dependencyContext != null)
            {
                query = from library in _dependencyContext.RuntimeLibraries
                        from assemblyName in library.GetDefaultAssemblyNames(_dependencyContext)
                        where filter(assemblyName.Name)
                        select assemblyName;
            }
            else
            {
                query = from outputAssemblyPath in System.IO.Directory.GetFiles(AppDomain.CurrentDomain.BaseDirectory, "*.dll")
                        let assemblyFileName = System.IO.Path.GetFileNameWithoutExtension(outputAssemblyPath)
                        where filter(assemblyFileName)
                        select AssemblyName.GetAssemblyName(outputAssemblyPath);
            }

            return query.ToArray();
        }

        static void CallConfigurationMethods(ILookup<string, Dictionary<string, IConfigurationArgumentValue>> methods, IList<MethodInfo> configurationMethods, object receiver, IReadOnlyDictionary<string, LoggingLevelSwitch> declaredLevelSwitches)
        {
            foreach (var method in methods.SelectMany(g => g.Select(x => new { g.Key, Value = x })))
            {
                var methodInfo = SelectConfigurationMethod(configurationMethods, method.Key, method.Value);

                if (methodInfo != null)
                {
                    var call = (from p in methodInfo.GetParameters().Skip(1)
                                let directive = method.Value.FirstOrDefault(s => s.Key == p.Name)
                                select directive.Key == null ? p.DefaultValue : directive.Value.ConvertTo(p.ParameterType, declaredLevelSwitches)).ToList();

                    var parm = methodInfo.GetParameters().FirstOrDefault(i => i.ParameterType == typeof(IConfiguration));
                    if(parm != null) call[parm.Position - 1] = _configuration;

                    call.Insert(0, receiver);

                    methodInfo.Invoke(null, call.ToArray());
                }
            }
        }

        internal static MethodInfo SelectConfigurationMethod(IEnumerable<MethodInfo> candidateMethods, string name, Dictionary<string, IConfigurationArgumentValue> suppliedArgumentValues)
        {
            return candidateMethods
                .Where(m => m.Name == name &&
                            m.GetParameters().Skip(1).All(p => p.HasDefaultValue || suppliedArgumentValues.Any(s => s.Key == p.Name)))
                .OrderByDescending(m => m.GetParameters().Count(p => suppliedArgumentValues.Any(s => s.Key == p.Name)))
                .FirstOrDefault();
        }

        internal static IList<MethodInfo> FindSinkConfigurationMethods(IReadOnlyCollection<Assembly> configurationAssemblies)
        {
            var found = FindConfigurationExtensionMethods(configurationAssemblies, typeof(LoggerSinkConfiguration));
            if (configurationAssemblies.Contains(typeof(LoggerSinkConfiguration).GetTypeInfo().Assembly))
                found.Add(GetSurrogateConfigurationMethod<LoggerSinkConfiguration, Action<LoggerConfiguration>, LoggingLevelSwitch>((c, a, s) => Logger(c, a, LevelAlias.Minimum, s)));

            return found;
        }

        internal static IList<MethodInfo> FindAuditSinkConfigurationMethods(IReadOnlyCollection<Assembly> configurationAssemblies)
        {
            var found = FindConfigurationExtensionMethods(configurationAssemblies, typeof(LoggerAuditSinkConfiguration));

            return found;
        }

        internal static IList<MethodInfo> FindFilterConfigurationMethods(IReadOnlyCollection<Assembly> configurationAssemblies)
        {
            var found = FindConfigurationExtensionMethods(configurationAssemblies, typeof(LoggerFilterConfiguration));
            if (configurationAssemblies.Contains(typeof(LoggerFilterConfiguration).GetTypeInfo().Assembly))
                found.Add(GetSurrogateConfigurationMethod<LoggerFilterConfiguration, ILogEventFilter, object>((c, f, _) => With(c, f)));

            return found;
        }

        internal static IList<MethodInfo> FindDestructureConfigurationMethods(IReadOnlyCollection<Assembly> configurationAssemblies)
        {
            var found = FindConfigurationExtensionMethods(configurationAssemblies, typeof(LoggerDestructuringConfiguration));
            if(configurationAssemblies.Contains(typeof(LoggerDestructuringConfiguration).GetTypeInfo().Assembly))
            {
                found.Add(GetSurrogateConfigurationMethod<LoggerDestructuringConfiguration, IDestructuringPolicy, object>((c, d, _) => With(c, d)));
                found.Add(GetSurrogateConfigurationMethod<LoggerDestructuringConfiguration, int, object>((c, m, _) => ToMaximumDepth(c, m)));
                found.Add(GetSurrogateConfigurationMethod<LoggerDestructuringConfiguration, int, object>((c, m, _) => ToMaximumStringLength(c, m)));
                found.Add(GetSurrogateConfigurationMethod<LoggerDestructuringConfiguration, int, object>((c, m, _) => ToMaximumCollectionCount(c, m)));
            }

            return found;
        }

        internal static IList<MethodInfo> FindEventEnricherConfigurationMethods(IReadOnlyCollection<Assembly> configurationAssemblies)
        {
            var found = FindConfigurationExtensionMethods(configurationAssemblies, typeof(LoggerEnrichmentConfiguration));
            if (configurationAssemblies.Contains(typeof(LoggerEnrichmentConfiguration).GetTypeInfo().Assembly))
                found.Add(GetSurrogateConfigurationMethod<LoggerEnrichmentConfiguration, object, object>((c, _, __) => FromLogContext(c)));

            return found;
        }

        internal static IList<MethodInfo> FindConfigurationExtensionMethods(IReadOnlyCollection<Assembly> configurationAssemblies, Type configType)
        {
            return configurationAssemblies
                .SelectMany(a => a.ExportedTypes
                    .Select(t => t.GetTypeInfo())
                    .Where(t => t.IsSealed && t.IsAbstract && !t.IsNested))
                .SelectMany(t => t.DeclaredMethods)
                .Where(m => m.IsStatic && m.IsPublic && m.IsDefined(typeof(ExtensionAttribute), false))
                .Where(m => m.GetParameters()[0].ParameterType == configType)
                .ToList();
        }

        /*
        Pass-through calls to various Serilog config methods which are
        implemented as instance methods rather than extension methods. The
        FindXXXConfigurationMethods calls (above) use these to add method
        invocation expressions as surrogates so that SelectConfigurationMethod
        has a way to match and invoke these instance methods.
        */

        // TODO: add overload for array argument (ILogEventEnricher[])
        internal static LoggerConfiguration With(LoggerFilterConfiguration loggerFilterConfiguration, ILogEventFilter filter)
            => loggerFilterConfiguration.With(filter);

        // TODO: add overload for array argument (IDestructuringPolicy[])
        internal static LoggerConfiguration With(LoggerDestructuringConfiguration loggerDestructuringConfiguration, IDestructuringPolicy policy)
            => loggerDestructuringConfiguration.With(policy);

        internal static LoggerConfiguration ToMaximumDepth(LoggerDestructuringConfiguration loggerDestructuringConfiguration, int maximumDestructuringDepth)
            => loggerDestructuringConfiguration.ToMaximumDepth(maximumDestructuringDepth);

        internal static LoggerConfiguration ToMaximumStringLength(LoggerDestructuringConfiguration loggerDestructuringConfiguration, int maximumStringLength)
            => loggerDestructuringConfiguration.ToMaximumStringLength(maximumStringLength);

        internal static LoggerConfiguration ToMaximumCollectionCount(LoggerDestructuringConfiguration loggerDestructuringConfiguration, int maximumCollectionCount)
            => loggerDestructuringConfiguration.ToMaximumCollectionCount(maximumCollectionCount);

        internal static LoggerConfiguration FromLogContext(LoggerEnrichmentConfiguration loggerEnrichmentConfiguration)
            => loggerEnrichmentConfiguration.FromLogContext();

<<<<<<< HEAD
=======
        // Unlike the other configuration methods, Logger is an instance method rather than an extension.
>>>>>>> d503eec3
        internal static LoggerConfiguration Logger(
            LoggerSinkConfiguration loggerSinkConfiguration,
            Action<LoggerConfiguration> configureLogger,
            LogEventLevel restrictedToMinimumLevel = LevelAlias.Minimum,
            LoggingLevelSwitch levelSwitch = null)
            => loggerSinkConfiguration.Logger(configureLogger, restrictedToMinimumLevel, levelSwitch);

        internal static MethodInfo GetSurrogateConfigurationMethod<TConfiguration, TArg1, TArg2>(Expression<Action<TConfiguration, TArg1, TArg2>> method)
            => (method.Body as MethodCallExpression)?.Method;

        internal static bool IsValidSwitchName(string input)
        {
            return Regex.IsMatch(input, LevelSwitchNameRegex);
        }

        internal static LogEventLevel ParseLogEventLevel(string value)
        {
            if (!Enum.TryParse(value, out LogEventLevel parsedLevel))
                throw new InvalidOperationException($"The value {value} is not a valid Serilog level.");
            return parsedLevel;
        }

    }
}<|MERGE_RESOLUTION|>--- conflicted
+++ resolved
@@ -436,10 +436,7 @@
         internal static LoggerConfiguration FromLogContext(LoggerEnrichmentConfiguration loggerEnrichmentConfiguration)
             => loggerEnrichmentConfiguration.FromLogContext();
 
-<<<<<<< HEAD
-=======
         // Unlike the other configuration methods, Logger is an instance method rather than an extension.
->>>>>>> d503eec3
         internal static LoggerConfiguration Logger(
             LoggerSinkConfiguration loggerSinkConfiguration,
             Action<LoggerConfiguration> configureLogger,
